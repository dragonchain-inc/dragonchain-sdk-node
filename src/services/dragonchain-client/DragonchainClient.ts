--- conflicted
+++ resolved
@@ -239,11 +239,7 @@
    * @param {boolean} serial update whether or not the contract runs serial
    * @param {object} envVars update the envrionment variables on a contract
    */
-<<<<<<< HEAD
   public updateCustomSmartContract = (name: string, status?: string, scType?: string, code?: string, runtime?: string, serial?: boolean, envVars?: {}) => {
-=======
-  public updateSmartContract = (name: string, status?: string, scType?: string, code?: string, runtime?: string, serial?: boolean, envVars?: {}) => {
->>>>>>> 9888e1e8
     const body: any = {
       'version': '1',
       'name': name,
@@ -259,7 +255,6 @@
     return this.put(`/contract/${body.name}`, body)
   }
   /**
-<<<<<<< HEAD
    * Update the status of a library contract
    * @param {string} name the name of the existing library contract that you want to update
    * @param {string} status update the status
@@ -283,27 +278,6 @@
 
     }
     return this.put(`/update-matchmaking-data`, matchmaking)
-=======
-   *  Update your matchmaking data. If you are a level 2-4, you're required to update your asking price.
-   *  If you are a level 5 you're required to update your asking price and broadcast interval
-   */
-
-  public updateMatchmakingData = (askingPrice?: number, broadcastInterval?: number) => {
-    const updateMatchmakingData: any = {
-      'properties': {
-        'askingPrice': askingPrice,
-        'broadcastInterval': broadcastInterval
-      }
-    }
-    return this.put(`/update-matchmaking-data`, updateMatchmakingData)
-  }
-
-  public updateDragonnetData = (maximumPrice: number) => {
-    const updateDragonnetData: any = {
-      'maximumPrice': maximumPrice
-    }
-    return this.put(`/update-matchmaking-data`, updateDragonnetData)
->>>>>>> 9888e1e8
   }
   /**
    * Update your maximum price for each level of verification as a level 1
@@ -395,10 +369,6 @@
     return this.post(`/transaction_bulk`, transactionBulkObject)
   }
 
-  public createBulkTransaction = (transactionBulkObject: DragonchainBulkTransactions): Promise<DragonchainTransactionCreateResponse> => {
-    return this.post(`/transaction_bulk`, transactionBulkObject)
-  }
-
   /**
    * Create a new Smart Contract on your Dragonchain.
    * Create a new custom smart contract on your dragonchain
@@ -407,14 +377,10 @@
   public createCustomContract = (body: CustomContractCreationSchema): Promise<DragonchainContractCreateResponse> => {
     return this.post(`/contract/${body.name}`, body)
   }
-<<<<<<< HEAD
   /**
    * Create a preconfigure contract from our library, using the provided interfaces
    * @param {validContractLibraries} body the preconfigured interfaces for smart contract libraries
    */
-=======
-
->>>>>>> 9888e1e8
   public createLibraryContract = (body: validContractLibraries): Promise<DragonchainContractCreateResponse> => {
     return this.post(`/contract/${body.name}`, body)
   }
@@ -447,32 +413,17 @@
     if (sort) {
       params.set('sort', sort)
     }
-<<<<<<< HEAD
     params.set('offset', String(offset))
     params.set('limit', String(limit))
-=======
-    params.set('offset', offset)
-    params.set('limit', limit)
->>>>>>> 9888e1e8
 
     return this.generateQueryString(params)
   }
 
-<<<<<<< HEAD
   generateQueryString = (queryObject: Map<string, string>) => {
     const query = '?'
     const params = new URLSearchParams(queryObject)
     const queryString = `${query}${params}`
-    // for (const [key, value] of queryObject.entries()) {
-    //   queryString = `${queryString}${key}=${value}&`
-    // }
-=======
-  generateQueryString = (queryObject: Map<string, string|number>) => {
-    let queryString = '?'
-    for (const [key, value] of queryObject.entries()) {
-      queryString = `${queryString}${key}=${value}&`
-    }
->>>>>>> 9888e1e8
+
     return queryString
 
   }
